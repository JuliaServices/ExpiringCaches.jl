--- conflicted
+++ resolved
@@ -165,15 +165,9 @@
     return esc(quote
         const $cacheName = ExpiringCaches.Cache{Tuple{$(argTypes...)}, $returnType}($timeout)
         $internalFunction
-<<<<<<< HEAD
-        function $funcName($(funcArgs...))::$returnType
+        Base.@__doc__ function $funcName($(funcArgs...))::$returnType
             return get!($cacheName, tuple($(funcArgs...))) do
                 $internalFuncName($(funcArgs...))
-=======
-        Base.@__doc__ function $funcName(args...)::$returnType
-            return get!($cacheName, args) do
-                $internalFuncName(args...)
->>>>>>> 66475644
             end
         end
         ExpiringCaches.getcache(f::typeof($funcName)) = $cacheName
